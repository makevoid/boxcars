name: Ruby

on:
  push:
    branches:
      - main

  pull_request:

jobs:
  specs:
    runs-on: ubuntu-latest

    strategy:
      fail-fast: false
      matrix:
        ruby-version:
          - head
          - '3.2'
          - '3.1'
          - '3.0'
          - jruby
    steps:
    - uses: actions/checkout@v3
    - name: Set up Ruby ${{ matrix.ruby-version }}
      uses: ruby/setup-ruby@v1
      with:
        ruby-version: ${{ matrix.ruby-version }}
        bundler-cache: true
    - name: Run tests
      run: bundle exec rake spec
  rubocop:
    runs-on: ubuntu-latest

    steps:
    - uses: actions/checkout@v3
    - name: Set up Ruby
      uses: ruby/setup-ruby@v1
      with:
        ruby-version: '3.0'
        bundler-cache: true
<<<<<<< HEAD
    - name: Run the default task
      run: bundle exec rake

    - name: publish gem
      run: |
        mkdir -p $HOME/.gem
        touch $HOME/.gem/credentials
        chmod 0600 $HOME/.gem/credentials
        printf -- "---\n:rubygems_api_key: ${GEM_HOST_API_KEY}\n" > $HOME/.gem/credentials
        gem build *.gemspec
        gem push *.gem
      env:
        # Make sure to update the secret name
        # if yours isn't named RUBYGEMS_AUTH_TOKEN
        GEM_HOST_API_KEY: "${{secrets.RUBYGEMS_AUTH_TOKEN}}"
      if: ${{ steps.release.outputs.release_created }}
=======
    - name: Run RuboCop
      run: bundle exec rake rubocop
>>>>>>> 825eab2a
<|MERGE_RESOLUTION|>--- conflicted
+++ resolved
@@ -39,9 +39,8 @@
       with:
         ruby-version: '3.0'
         bundler-cache: true
-<<<<<<< HEAD
-    - name: Run the default task
-      run: bundle exec rake
+    - name: name: Run RuboCop
+      run: bundle exec rake rubocop
 
     - name: publish gem
       run: |
@@ -56,7 +55,3 @@
         # if yours isn't named RUBYGEMS_AUTH_TOKEN
         GEM_HOST_API_KEY: "${{secrets.RUBYGEMS_AUTH_TOKEN}}"
       if: ${{ steps.release.outputs.release_created }}
-=======
-    - name: Run RuboCop
-      run: bundle exec rake rubocop
->>>>>>> 825eab2a
