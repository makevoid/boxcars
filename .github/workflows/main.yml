name: Ruby

on:
  push:
    branches:
      - main

  pull_request:

jobs:
  specs:
    env:
      OPENAI_ACCESS_TOKEN: ${{ 'DUMMY_OPENAI_TOKEN' }}
      SERPAPI_API_KEY: ${{ 'DUMMY_SERP_API_KEY' }}
    runs-on: ubuntu-latest

    strategy:
      fail-fast: false
      matrix:
        ruby-version:
          - '3.2'
          - '3.1'
          - '3.0'
    steps:
    - uses: actions/checkout@v3
    - name: Set up Ruby ${{ matrix.ruby-version }}
      uses: ruby/setup-ruby@v1
      with:
        ruby-version: ${{ matrix.ruby-version }}
        bundler-cache: true
    - name: Run tests
      run: bundle exec rake spec
  rubocop:
    runs-on: ubuntu-latest

    steps:
    - uses: actions/checkout@v3
    - name: Set up Ruby
      uses: ruby/setup-ruby@v1
      with:
        ruby-version: '3.0'
        bundler-cache: true
    - name: Run RuboCop
      run: bundle exec rake rubocop
<<<<<<< HEAD

  publish-rubygem:
    runs-on: ubuntu-latest
    name: Publish Ruby Gem
    needs: [specs, rubocop]

    steps:
=======
>>>>>>> 16cd0470
    - name: publish gem
      uses: actions/checkout@v3
    - name: Set up Ruby
      uses: ruby/setup-ruby@v1
      with:
        ruby-version: '3.0'
        bundler-cache: true
    - run: |
        mkdir -p $HOME/.gem
        touch $HOME/.gem/credentials
        chmod 0600 $HOME/.gem/credentials
        printf -- "---\n:rubygems_api_key: ${GEM_HOST_API_KEY}\n" > $HOME/.gem/credentials
        gem build *.gemspec
        gem push *.gem
      env:
        # Make sure to update the secret name
        # if yours isn't named RUBYGEMS_AUTH_TOKEN
        GEM_HOST_API_KEY: "${{secrets.RUBYGEMS_AUTH_TOKEN}}"
      if: ${{ steps.release.outputs.release_created }}
<|MERGE_RESOLUTION|>--- conflicted
+++ resolved
@@ -42,7 +42,6 @@
         bundler-cache: true
     - name: Run RuboCop
       run: bundle exec rake rubocop
-<<<<<<< HEAD
 
   publish-rubygem:
     runs-on: ubuntu-latest
@@ -50,8 +49,6 @@
     needs: [specs, rubocop]
 
     steps:
-=======
->>>>>>> 16cd0470
     - name: publish gem
       uses: actions/checkout@v3
     - name: Set up Ruby
